#!/usr/bin/env python
# -*- encoding: utf-8 -*-
# CREATED:2015-02-02 10:08:46 by Brian McFee <brian.mcfee@nyu.edu>
"""Implementations of augmentation classes"""

from .time import *
from .pitch import *
from .background import *
from .sox import *
from .util import *
from .colorednoise import *
from .ir import *
<<<<<<< HEAD
from .filter import *
=======
from .clipping import *
>>>>>>> eeeaf6de
<|MERGE_RESOLUTION|>--- conflicted
+++ resolved
@@ -10,8 +10,6 @@
 from .util import *
 from .colorednoise import *
 from .ir import *
-<<<<<<< HEAD
+
 from .filter import *
-=======
 from .clipping import *
->>>>>>> eeeaf6de
